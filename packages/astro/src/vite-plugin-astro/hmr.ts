--- conflicted
+++ resolved
@@ -94,15 +94,9 @@
 
 	// If only styles are changed, remove the component file from the update list
 	if (isStyleOnlyChange) {
-<<<<<<< HEAD
 		logger.debug('watch', 'style-only change');
-		// remove base file and hoisted scripts
-		return mods.filter((mod) => mod.id !== ctx.file && !mod.id?.endsWith('.ts'));
-=======
-		logger.info('astro', msg.hmr({ file, style: true }));
 		// Only return the Astro styles that have changed!
 		return mods.filter((mod) => mod.id?.includes('astro&type=style'));
->>>>>>> ff8eadb9
 	}
 
 	// Add hoisted scripts so these get invalidated
