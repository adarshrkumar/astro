--- conflicted
+++ resolved
@@ -26,11 +26,7 @@
 
 /** `astro build` */
 export default async function build(config: AstroConfig, options: BuildOptions = { logging: defaultLogOptions }): Promise<void> {
-<<<<<<< HEAD
 	config = await runHookConfigSetup({ config, command: 'build' });
-=======
-	applyPolyfill();
->>>>>>> 23b8ee27
 	const builder = new AstroBuilder(config, options);
 	await builder.run();
 }
@@ -60,23 +56,12 @@
 		this.timer = {};
 	}
 
-<<<<<<< HEAD
-	async build() {
-		info(this.logging, 'build', 'Initial setup...');
-
-		const { logging, origin } = this;
-		const timer: Record<string, number> = {};
-		timer.init = performance.now();
-		timer.viteStart = performance.now();
-=======
 	/** Setup Vite and run any async setup logic that couldn't run inside of the constructor. */
 	private async setup() {
 		debug('build', 'Initial setup...');
 		const { logging } = this;
 		this.timer.init = performance.now();
 		this.timer.viteStart = performance.now();
-		this.config = await runHookConfigSetup({ config: this.config, command: 'build' });
->>>>>>> 23b8ee27
 		const viteConfig = await createVite(
 			{
 				mode: this.mode,
