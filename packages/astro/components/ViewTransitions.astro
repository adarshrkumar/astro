---
type Fallback = 'none' | 'animate' | 'swap';

export interface Props {
	fallback?: Fallback;
	handleForms?: boolean;
}

const { fallback = 'animate', handleForms } = Astro.props;
---

<style is:global>
	/* Route announcer */
	.astro-route-announcer {
		position: absolute;
		left: 0;
		top: 0;
		clip: rect(0 0 0 0);
		clip-path: inset(50%);
		overflow: hidden;
		white-space: nowrap;
		width: 1px;
		height: 1px;
	}
</style>
<meta name="astro-view-transitions-enabled" content="true" />
<meta name="astro-view-transitions-fallback" content={fallback} />
{handleForms ? <meta name="astro-view-transitions-forms" content="true" /> : ''}
<script>
	import type { Options } from 'astro:transitions/client';
	import { supportsViewTransitions, navigate } from 'astro:transitions/client';
<<<<<<< HEAD
	// NOTE: import from `astro/virtual-modules/prefetch.js` as `astro:prefetch` requires the `prefetch` config to be enabled
	import { init } from 'astro/virtual-modules/prefetch.js';
=======
	// NOTE: import from `astro/prefetch` as `astro:prefetch` requires the `prefetch` config to be enabled
	// @ts-ignore
	import { init } from 'astro/prefetch';
>>>>>>> 4d1274c4

	type Fallback = 'none' | 'animate' | 'swap';

	function getFallback(): Fallback {
		const el = document.querySelector('[name="astro-view-transitions-fallback"]');
		if (el) {
			return el.getAttribute('content') as Fallback;
		}
		return 'animate';
	}

	function isReloadEl(el: HTMLElement | SVGAElement): boolean {
		return el.dataset.astroReload !== undefined;
	}

	if (supportsViewTransitions || getFallback() !== 'none') {
		document.addEventListener('click', (ev) => {
			let link = ev.target;
			if (link instanceof Element) {
				link = link.closest('a, area');
			}
			if (
				!(link instanceof HTMLAnchorElement) &&
				!(link instanceof SVGAElement) &&
				!(link instanceof HTMLAreaElement)
			)
				return;
			// This check verifies that the click is happening on an anchor
			// that is going to another page within the same origin. Basically it determines
			// same-origin navigation, but omits special key combos for new tabs, etc.
			const linkTarget = link instanceof HTMLElement ? link.target : link.target.baseVal;
			const href = link instanceof HTMLElement ? link.href : link.href.baseVal;
			const origin = new URL(href, location.href).origin;
			if (
				isReloadEl(link) ||
				link.hasAttribute('download') ||
				!link.href ||
				(linkTarget && linkTarget !== '_self') ||
				origin !== location.origin ||
				ev.button !== 0 || // left clicks only
				ev.metaKey || // new tab (mac)
				ev.ctrlKey || // new tab (windows)
				ev.altKey || // download
				ev.shiftKey || // new window
				ev.defaultPrevented
			) {
				// No page transitions in these cases,
				// Let the browser standard action handle this
				return;
			}
			ev.preventDefault();
			navigate(href, {
				history: link.dataset.astroHistory === 'replace' ? 'replace' : 'auto',
				sourceElement: link,
			});
		});

		if (document.querySelector('[name="astro-view-transitions-forms"]')) {
			document.addEventListener('submit', (ev) => {
				let el = ev.target as HTMLElement;
				if (el.tagName !== 'FORM' || isReloadEl(el)) {
					return;
				}

				const form = el as HTMLFormElement;
				const submitter = ev.submitter;
				const formData = new FormData(form);
				// Use the form action, if defined, otherwise fallback to current path.
				let action = submitter?.getAttribute('formaction') ?? form.action ?? location.pathname;
				const method = submitter?.getAttribute('formmethod') ?? form.method;

				const options: Options = { sourceElement: submitter ?? form };
				if (method === 'get') {
					const params = new URLSearchParams(formData as any);
					const url = new URL(action);
					url.search = params.toString();
					action = url.toString();
				} else {
					options.formData = formData;
				}
				ev.preventDefault();
				navigate(action, options);
			});
		}

		// @ts-expect-error injected by vite-plugin-transitions for treeshaking
		if (!__PREFETCH_DISABLED__) {
			init({ prefetchAll: true });
		}
	}
</script><|MERGE_RESOLUTION|>--- conflicted
+++ resolved
@@ -29,14 +29,9 @@
 <script>
 	import type { Options } from 'astro:transitions/client';
 	import { supportsViewTransitions, navigate } from 'astro:transitions/client';
-<<<<<<< HEAD
 	// NOTE: import from `astro/virtual-modules/prefetch.js` as `astro:prefetch` requires the `prefetch` config to be enabled
+	// @ts-ignore
 	import { init } from 'astro/virtual-modules/prefetch.js';
-=======
-	// NOTE: import from `astro/prefetch` as `astro:prefetch` requires the `prefetch` config to be enabled
-	// @ts-ignore
-	import { init } from 'astro/prefetch';
->>>>>>> 4d1274c4
 
 	type Fallback = 'none' | 'animate' | 'swap';
 
