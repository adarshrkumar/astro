{
  "name": "@astrojs/lit",
<<<<<<< HEAD
  "version": "1.0.2",
=======
  "version": "1.1.0",
>>>>>>> cc5271d2
  "description": "Use Lit components within Astro",
  "type": "module",
  "types": "./dist/index.d.ts",
  "author": "withastro",
  "license": "MIT",
  "repository": {
    "type": "git",
    "url": "https://github.com/withastro/astro.git",
    "directory": "packages/integrations/lit"
  },
  "keywords": [
    "astro-integration",
    "astro-component",
    "renderer",
    "lit"
  ],
  "bugs": "https://github.com/withastro/astro/issues",
  "homepage": "https://docs.astro.build/en/guides/integrations-guide/lit/",
  "exports": {
    ".": "./dist/index.js",
    "./server.js": "./server.js",
    "./client-shim.js": "./client-shim.js",
    "./hydration-support.js": "./hydration-support.js",
    "./package.json": "./package.json"
  },
  "scripts": {
    "build": "astro-scripts build \"src/**/*.ts\" && tsc",
    "build:ci": "astro-scripts build \"src/**/*.ts\"",
    "dev": "astro-scripts dev \"src/**/*.ts\"",
    "test": "mocha"
  },
  "dependencies": {
    "@lit-labs/ssr": "^2.2.0",
    "parse5": "^7.1.2"
  },
  "devDependencies": {
    "astro": "workspace:*",
    "astro-scripts": "workspace:*",
    "chai": "^4.3.6",
    "cheerio": "^1.0.0-rc.11",
    "lit": "^2.2.5",
    "mocha": "^9.2.2",
    "sass": "^1.52.2"
  },
  "peerDependencies": {
    "@webcomponents/template-shadowroot": "^0.1.0",
    "lit": "^2.1.3"
  }
}<|MERGE_RESOLUTION|>--- conflicted
+++ resolved
@@ -1,10 +1,6 @@
 {
   "name": "@astrojs/lit",
-<<<<<<< HEAD
-  "version": "1.0.2",
-=======
   "version": "1.1.0",
->>>>>>> cc5271d2
   "description": "Use Lit components within Astro",
   "type": "module",
   "types": "./dist/index.d.ts",
