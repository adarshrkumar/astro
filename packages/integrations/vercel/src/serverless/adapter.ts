import type { AstroAdapter, AstroConfig, AstroIntegration, RouteData } from 'astro';

import glob from 'fast-glob';
import { basename } from 'node:path';
import { fileURLToPath, pathToFileURL } from 'node:url';
<<<<<<< HEAD
import {
	defaultImageConfig,
	getImageConfig,
	throwIfAssetsNotEnabled,
	type VercelImageConfig,
} from '../image/shared.js';
=======
import { defaultImageConfig, getImageConfig, type VercelImageConfig } from '../image/shared.js';
import { exposeEnv } from '../lib/env.js';
>>>>>>> 46c4c0e0
import { getVercelOutput, removeDir, writeJson } from '../lib/fs.js';
import { copyDependenciesToFunction } from '../lib/nft.js';
import { getRedirects } from '../lib/redirects.js';
import { generateEdgeMiddleware } from './middleware.js';
import {
	getInjectableWebAnalyticsContent,
	type VercelWebAnalyticsConfig,
} from '../lib/web-analytics.js';
import {
	getSpeedInsightsViteConfig,
	type VercelSpeedInsightsConfig,
} from '../lib/speed-insights.js';

const PACKAGE_NAME = '@astrojs/vercel/serverless';
export const ASTRO_LOCALS_HEADER = 'x-astro-locals';
export const VERCEL_EDGE_MIDDLEWARE_FILE = 'vercel-edge-middleware';

// https://vercel.com/docs/concepts/functions/serverless-functions/runtimes/node-js#node.js-version
const SUPPORTED_NODE_VERSIONS: Record<
	string,
	{ status: 'current' } | { status: 'deprecated'; removal: Date }
> = {
	14: { status: 'deprecated', removal: new Date('August 15 2023') },
	16: { status: 'deprecated', removal: new Date('February 6 2024') },
	18: { status: 'current' },
};

function getAdapter({
	edgeMiddleware,
	functionPerRoute,
}: {
	edgeMiddleware: boolean;
	functionPerRoute: boolean;
}): AstroAdapter {
	return {
		name: PACKAGE_NAME,
		serverEntrypoint: `${PACKAGE_NAME}/entrypoint`,
		exports: ['default'],
		adapterFeatures: {
			edgeMiddleware,
			functionPerRoute,
		},
		supportedAstroFeatures: {
			hybridOutput: 'stable',
			staticOutput: 'stable',
			serverOutput: 'stable',
			assets: {
				supportKind: 'stable',
				isSharpCompatible: true,
				isSquooshCompatible: true,
			},
		},
	};
}

export interface VercelServerlessConfig {
	webAnalytics?: VercelWebAnalyticsConfig;
	speedInsights?: VercelSpeedInsightsConfig;
	includeFiles?: string[];
	excludeFiles?: string[];
	imageService?: boolean;
	imagesConfig?: VercelImageConfig;
	edgeMiddleware?: boolean;
	functionPerRoute?: boolean;
}

export default function vercelServerless({
	webAnalytics,
	speedInsights,
	includeFiles,
	excludeFiles,
	imageService,
	imagesConfig,
	functionPerRoute = false,
	edgeMiddleware = false,
}: VercelServerlessConfig = {}): AstroIntegration {
	let _config: AstroConfig;
	let buildTempFolder: URL;
	let serverEntry: string;
	let _entryPoints: Map<RouteData, URL>;
	// Extra files to be merged with `includeFiles` during build
	const extraFilesToInclude: URL[] = [];

	async function createFunctionFolder(funcName: string, entry: URL, inc: URL[]) {
		const functionFolder = new URL(`./functions/${funcName}.func/`, _config.outDir);

		// Copy necessary files (e.g. node_modules/)
		const { handler } = await copyDependenciesToFunction({
			entry,
			outDir: functionFolder,
			includeFiles: inc,
			excludeFiles: excludeFiles?.map((file) => new URL(file, _config.root)) || [],
		});

		// Enable ESM
		// https://aws.amazon.com/blogs/compute/using-node-js-es-modules-and-top-level-await-in-aws-lambda/
		await writeJson(new URL(`./package.json`, functionFolder), {
			type: 'module',
		});

		// Serverless function config
		// https://vercel.com/docs/build-output-api/v3#vercel-primitives/serverless-functions/configuration
		await writeJson(new URL(`./.vc-config.json`, functionFolder), {
			runtime: getRuntime(),
			handler,
			launcherType: 'Nodejs',
		});
	}

	return {
		name: PACKAGE_NAME,
		hooks: {
			'astro:config:setup': ({ command, config, updateConfig, injectScript }) => {
				if (webAnalytics?.enabled) {
					injectScript(
						'page',
						getInjectableWebAnalyticsContent({
							...webAnalytics.config,
							mode: command === 'dev' ? 'development' : 'production',
						})
					);
				}
				if (command === 'build' && speedInsights?.enabled) {
					injectScript('page', 'import "@astrojs/vercel/speed-insights"');
				}
				const outDir = getVercelOutput(config.root);
				updateConfig({
					outDir,
					build: {
						serverEntry: 'entry.mjs',
						client: new URL('./static/', outDir),
						server: new URL('./dist/', config.root),
					},
					vite: {
						...getSpeedInsightsViteConfig(speedInsights?.enabled),
						ssr: {
							external: ['@vercel/nft'],
						},
					},
					...getImageConfig(imageService, imagesConfig, command),
				});
			},
			'astro:config:done': ({ setAdapter, config }) => {
				setAdapter(getAdapter({ functionPerRoute, edgeMiddleware }));
				_config = config;
				buildTempFolder = config.build.server;
				serverEntry = config.build.serverEntry;

				if (config.output === 'static') {
					throw new Error(`
		[@astrojs/vercel] \`output: "server"\` or \`output: "hybrid"\` is required to use the serverless adapter.

	`);
				}
			},

			'astro:build:ssr': async ({ entryPoints, middlewareEntryPoint }) => {
				_entryPoints = entryPoints;
				if (middlewareEntryPoint) {
					const outPath = fileURLToPath(buildTempFolder);
					const vercelEdgeMiddlewareHandlerPath = new URL(
						VERCEL_EDGE_MIDDLEWARE_FILE,
						_config.srcDir
					);
					const bundledMiddlewarePath = await generateEdgeMiddleware(
						middlewareEntryPoint,
						outPath,
						vercelEdgeMiddlewareHandlerPath
					);
					// let's tell the adapter that we need to save this file
					extraFilesToInclude.push(bundledMiddlewarePath);
				}
			},

			'astro:build:done': async ({ routes }) => {
				// Merge any includes from `vite.assetsInclude
				if (_config.vite.assetsInclude) {
					const mergeGlobbedIncludes = (globPattern: unknown) => {
						if (typeof globPattern === 'string') {
							const entries = glob.sync(globPattern).map((p) => pathToFileURL(p));
							extraFilesToInclude.push(...entries);
						} else if (Array.isArray(globPattern)) {
							for (const pattern of globPattern) {
								mergeGlobbedIncludes(pattern);
							}
						}
					};

					mergeGlobbedIncludes(_config.vite.assetsInclude);
				}

				const routeDefinitions: { src: string; dest: string }[] = [];
				const filesToInclude = includeFiles?.map((file) => new URL(file, _config.root)) || [];
				filesToInclude.push(...extraFilesToInclude);

				// Multiple entrypoint support
				if (_entryPoints.size) {
					for (const [route, entryFile] of _entryPoints) {
						const func = basename(entryFile.toString()).replace(/\.mjs$/, '');
						await createFunctionFolder(func, entryFile, filesToInclude);
						routeDefinitions.push({
							src: route.pattern.source,
							dest: func,
						});
					}
				} else {
					await createFunctionFolder(
						'render',
						new URL(serverEntry, buildTempFolder),
						filesToInclude
					);
					routeDefinitions.push({ src: '/.*', dest: 'render' });
				}

				// Output configuration
				// https://vercel.com/docs/build-output-api/v3#build-output-configuration
				await writeJson(new URL(`./config.json`, _config.outDir), {
					version: 3,
					routes: [
						...getRedirects(routes, _config),
						{
							src: `^/${_config.build.assets}/(.*)$`,
							headers: { 'cache-control': 'public, max-age=31536000, immutable' },
							continue: true,
						},
						{ handle: 'filesystem' },
						...routeDefinitions,
					],
					...(imageService || imagesConfig
						? { images: imagesConfig ? imagesConfig : defaultImageConfig }
						: {}),
				});

				// Remove temporary folder
				await removeDir(buildTempFolder);
			},
		},
	};
}

function getRuntime() {
	const version = process.version.slice(1); // 'v16.5.0' --> '16.5.0'
	const major = version.split('.')[0]; // '16.5.0' --> '16'
	const support = SUPPORTED_NODE_VERSIONS[major];
	if (support === undefined) {
		console.warn(
			`[${PACKAGE_NAME}] The local Node.js version (${major}) is not supported by Vercel Serverless Functions.`
		);
		console.warn(`[${PACKAGE_NAME}] Your project will use Node.js 18 as the runtime instead.`);
		console.warn(`[${PACKAGE_NAME}] Consider switching your local version to 18.`);
		return 'nodejs18.x';
	}
	if (support.status === 'deprecated') {
		console.warn(
			`[${PACKAGE_NAME}] Your project is being built for Node.js ${major} as the runtime.`
		);
		console.warn(
			`[${PACKAGE_NAME}] This version is deprecated by Vercel Serverless Functions, and scheduled to be disabled on ${new Intl.DateTimeFormat(
				undefined,
				{ dateStyle: 'long' }
			).format(support.removal)}.`
		);
		console.warn(`[${PACKAGE_NAME}] Consider upgrading your local version to 18.`);
	}
	return `nodejs${major}.x`;
}<|MERGE_RESOLUTION|>--- conflicted
+++ resolved
@@ -3,17 +3,8 @@
 import glob from 'fast-glob';
 import { basename } from 'node:path';
 import { fileURLToPath, pathToFileURL } from 'node:url';
-<<<<<<< HEAD
-import {
-	defaultImageConfig,
-	getImageConfig,
-	throwIfAssetsNotEnabled,
-	type VercelImageConfig,
-} from '../image/shared.js';
-=======
 import { defaultImageConfig, getImageConfig, type VercelImageConfig } from '../image/shared.js';
 import { exposeEnv } from '../lib/env.js';
->>>>>>> 46c4c0e0
 import { getVercelOutput, removeDir, writeJson } from '../lib/fs.js';
 import { copyDependenciesToFunction } from '../lib/nft.js';
 import { getRedirects } from '../lib/redirects.js';
